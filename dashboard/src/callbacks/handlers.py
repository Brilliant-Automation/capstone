--- conflicted
+++ resolved
@@ -42,11 +42,7 @@
         freq_fig = update_frequency_chart(df)
         signal_figs = update_signal_charts(df)
 
-<<<<<<< HEAD
-        return radar1, radar2, freq_fig, *signal_figs
-=======
         return header_str, radar1, radar2, freq_fig, *signal_figs
->>>>>>> f8d1c623
 
     @app.callback(
         Output("summary-view", "style"),
